--- conflicted
+++ resolved
@@ -121,11 +121,7 @@
 
 RUN cd lighthouse && \
     cargo update -p proc-macro2 && \
-<<<<<<< HEAD
     cargo build --release --manifest-path lighthouse/Cargo.toml --features spec-minimal --bin lighthouse
-=======
-    cargo build --release --manifest-path lighthouse/Cargo.toml --bin lighthouse
->>>>>>> d17ef03a
 
 # LODESTAR
 FROM etb-client-builder AS lodestar-builder
@@ -153,11 +149,7 @@
 
 RUN cd nimbus-eth2 && \
     arch=$(arch | sed s/aarch64/arm64/ | sed s/x86_64/amd64/) && \
-<<<<<<< HEAD
     make -j16 nimbus_beacon_node NIMFLAGS="-d:const_preset=minimal -d:web3_consensus_const_preset=minimal -d:FIELD_ELEMENTS_PER_BLOB=4 -d:disableMarchNative --cpu:${arch} --cc:clang --clang.exe:clang-15 --clang.linkerexe:clang-15 --passC:-fno-lto --passL:-fno-lto"
-=======
-    make -j16 nimbus_beacon_node NIMFLAGS="-d:disableMarchNative --cpu:${arch} --cc:clang --clang.exe:clang-15 --clang.linkerexe:clang-15 --passC:-fno-lto --passL:-fno-lto"
->>>>>>> d17ef03a
 
 # TEKU
 FROM etb-client-builder AS teku-builder
@@ -183,11 +175,7 @@
     git log -n 1 --format=format:"%H" > /prysm.version
 
 RUN cd prysm && \
-<<<<<<< HEAD
     /root/go/bin/bazelisk build --config=minimal //cmd/beacon-chain:beacon-chain //cmd/validator:validator
-=======
-    /root/go/bin/bazelisk build --config=release //cmd/beacon-chain:beacon-chain //cmd/validator:validator
->>>>>>> d17ef03a
 
 
 ############################# Execution  Clients  #############################
